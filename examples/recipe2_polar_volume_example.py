--- conflicted
+++ resolved
@@ -1,76 +1,70 @@
-#-------------------------------------------------------------------------------
-# Name:        Reading polar volume data
-# Purpose:
-#
-# Author:      heistermann
-#
-# Created:     14.01.2013
-# Copyright:   (c) heistermann 2013
-# Licence:     MIT
-#-------------------------------------------------------------------------------
-#!/usr/bin/env python
-
-import wradlib
-import numpy as np
-import pylab as pl
-# just making sure that the plots immediately pop up
-pl.interactive(True)
-import datetime as dt
-import os
-
-def recipe_polar_volume_example():
-
-    # read the data (sample file in wradlib/examples/data)
-<<<<<<< HEAD
-    raw = wradlib.io.read_OPERA_hdf5("data/knmi_polar_volume.h5")
-    # this is the radar position tuple (longitude, latitude, altitude)
-    sitecoords = (raw["where"]["lon"], raw["where"]["lat"],raw["where"]["height"])
-=======
-    raw = wradlib.io.read_OPERA_hdf5(os.path.dirname(__file__) + '/' + "data/knmi_polar_volume.h5")
-    # this is the radar position tuple (latitude, longitude, altitude)
-    sitecoords = (raw["where"]["lat"], raw["where"]["lon"],raw["where"]["height"])
->>>>>>> ef32d94b
-    # define your cartesian reference system
-    projstr = wradlib.georef.create_projstr("utm",zone=32, hemisphere="north")
-    # containers to hold Cartesian bin coordinates and data
-    xyz, data = np.array([]).reshape((-1,3)), np.array([])
-    # iterate over 14 elevation angles
-    for i in range(14):
-        # get the scan metadata for each elevation
-        where = raw["dataset%d/where"%(i+1)]
-        what  = raw["dataset%d/data1/what"%(i+1)]
-        # define arrays of polar coordinate arrays (azimuth and range)
-        az = np.arange(0.,360.,360./where["nrays"])
-        r  = np.arange(where["rstart"], where["rstart"]+where["nbins"]*where["rscale"], where["rscale"])
-        # derive 3-D Cartesian coordinate tuples
-        xyz_ = wradlib.vpr.volcoords_from_polar(sitecoords, where["elangle"], az, r, projstr)
-        # get the scan data for this elevation
-        #   here, you can do all the processing on the 2-D polar level
-        #   e.g. clutter elimination, attenuation correction, ...
-        data_ = what["offset"] + what["gain"] * raw["dataset%d/data1/data"%(i+1)]
-        # transfer to containers
-        xyz, data = np.vstack( (xyz, xyz_) ), np.append(data, data_.ravel())
-
-    # generate 3-D Cartesian target grid coordinates
-    maxrange  = 200000.
-    minelev   = 0.1
-    maxelev   = 25.
-    maxalt    = 5000.
-    horiz_res = 1000.
-    vert_res  = 250.
-    trgxyz, trgshape = wradlib.vpr.make_3D_grid(sitecoords, projstr, maxrange, maxalt, horiz_res, vert_res)
-
-    # interpolate to Cartesian 3-D volume grid
-    tstart = dt.datetime.now()
-    gridder = wradlib.vpr.CAPPI(xyz, trgxyz, trgshape, maxrange, minelev, maxelev)
-    vol = np.ma.masked_invalid( gridder(data).reshape(trgshape) )
-    print "3-D interpolation took:", dt.datetime.now() - tstart
-
-    # diagnostic plot
-    trgx = trgxyz[:,0].reshape(trgshape)[0,0,:]
-    trgy = trgxyz[:,1].reshape(trgshape)[0,:,0]
-    trgz = trgxyz[:,2].reshape(trgshape)[:,0,0]
-    wradlib.vis.plot_max_plan_and_vert(trgx, trgy, trgz, vol, unit="dBZH", levels=range(-32,60))
-
-if __name__ == '__main__':
-    recipe_polar_volume_example()+#-------------------------------------------------------------------------------
+# Name:        Reading polar volume data
+# Purpose:
+#
+# Author:      heistermann
+#
+# Created:     14.01.2013
+# Copyright:   (c) heistermann 2013
+# Licence:     MIT
+#-------------------------------------------------------------------------------
+#!/usr/bin/env python
+
+import wradlib
+import numpy as np
+import pylab as pl
+# just making sure that the plots immediately pop up
+pl.interactive(True)
+import datetime as dt
+import os
+
+def recipe_polar_volume_example():
+
+    # read the data (sample file in wradlib/examples/data)
+    raw = wradlib.io.read_OPERA_hdf5(os.path.dirname(__file__) + '/' + "data/knmi_polar_volume.h5")
+    # this is the radar position tuple (longitude, latitude, altitude)
+    sitecoords = (raw["where"]["lon"], raw["where"]["lat"],raw["where"]["height"])
+    # define your cartesian reference system
+    projstr = wradlib.georef.create_projstr("utm",zone=32, hemisphere="north")
+    # containers to hold Cartesian bin coordinates and data
+    xyz, data = np.array([]).reshape((-1,3)), np.array([])
+    # iterate over 14 elevation angles
+    for i in range(14):
+        # get the scan metadata for each elevation
+        where = raw["dataset%d/where"%(i+1)]
+        what  = raw["dataset%d/data1/what"%(i+1)]
+        # define arrays of polar coordinate arrays (azimuth and range)
+        az = np.arange(0.,360.,360./where["nrays"])
+        r  = np.arange(where["rstart"], where["rstart"]+where["nbins"]*where["rscale"], where["rscale"])
+        # derive 3-D Cartesian coordinate tuples
+        xyz_ = wradlib.vpr.volcoords_from_polar(sitecoords, where["elangle"], az, r, projstr)
+        # get the scan data for this elevation
+        #   here, you can do all the processing on the 2-D polar level
+        #   e.g. clutter elimination, attenuation correction, ...
+        data_ = what["offset"] + what["gain"] * raw["dataset%d/data1/data"%(i+1)]
+        # transfer to containers
+        xyz, data = np.vstack( (xyz, xyz_) ), np.append(data, data_.ravel())
+
+    # generate 3-D Cartesian target grid coordinates
+    maxrange  = 200000.
+    minelev   = 0.1
+    maxelev   = 25.
+    maxalt    = 5000.
+    horiz_res = 1000.
+    vert_res  = 250.
+    trgxyz, trgshape = wradlib.vpr.make_3D_grid(sitecoords, projstr, maxrange, maxalt, horiz_res, vert_res)
+
+    # interpolate to Cartesian 3-D volume grid
+    tstart = dt.datetime.now()
+    gridder = wradlib.vpr.CAPPI(xyz, trgxyz, trgshape, maxrange, minelev, maxelev)
+    vol = np.ma.masked_invalid( gridder(data).reshape(trgshape) )
+    print "3-D interpolation took:", dt.datetime.now() - tstart
+
+    # diagnostic plot
+    trgx = trgxyz[:,0].reshape(trgshape)[0,0,:]
+    trgy = trgxyz[:,1].reshape(trgshape)[0,:,0]
+    trgz = trgxyz[:,2].reshape(trgshape)[:,0,0]
+    wradlib.vis.plot_max_plan_and_vert(trgx, trgy, trgz, vol, unit="dBZH", levels=range(-32,60))
+
+if __name__ == '__main__':
+    recipe_polar_volume_example()