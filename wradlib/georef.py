# -*- coding: UTF-8 -*-
#-------------------------------------------------------------------------------
# Name:        georef
# Purpose:
#
# Authors:     Maik Heistermann, Stephan Jacobi and Thomas Pfaff
#
# Created:     26.10.2011
# Copyright:   (c) Maik Heistermann, Stephan Jacobi and Thomas Pfaff 2011
# Licence:     The MIT License
#-------------------------------------------------------------------------------
#!/usr/bin/env python

"""
Georeferencing
^^^^^^^^^^^^^^

.. autosummary::
   :nosignatures:
   :toctree: generated/

   polar2latlon
   project

"""

##* Seitenlänge Zenit - Himmelsnordpol: 90°-phi
##* Seitenlänge Himmelsnordpol - Gestirn: 90°-delta
##* Seitenlänge Zenit - Gestirn: 90°-h
##* Winkel Himmelsnordpol - Zenit - Gestirn: 180°-a
##* Winkel Zenit - Himmelsnordpol - Gestirn: tau

## alpha - rektaszension
## delta - deklination
## theta - sternzeit
## tau = theta - alpha - stundenwinkel
## a - azimuth (von süden aus gezählt)
## h - Höhe über Horizont

from numpy import sin, cos, arcsin, pi
import numpy as np
import pyproj as proj


def hor2aeq(a, h, phi):
    """"""
    delta = arcsin(-cos(h)*cos(a)*cos(phi) + sin(h)*sin(phi))
    tau = arcsin(cos(h)*sin(a)/cos(delta))
    return delta, tau


def aeq2hor(tau, delta, phi):
    """"""
    h = arcsin(cos(delta)*cos(tau)*cos(phi) + sin(delta)*sin(phi))
    a = arcsin(cos(delta)*sin(tau)/cos(h))


def polar2latlon(r, az, sitecoords, re=6370.04):
    """Transforms polar coordinates (of a PPI) to latitude/longitude \
    coordinates.

    This function assumes that the transformation from the polar radar
    coordinate system to the earth's spherical coordinate system may be done
    in the same way as astronomical observations are transformed from the
    horizon's coordinate system to the equatorial coordinate system.

    The conversion formulas used were taken from
    http://de.wikipedia.org/wiki/Nautisches_Dreieck [accessed 2001-11-02] and
    are
    only valid as long as the radar's elevation angle is small, as one main
    assumption of this method is, that the 'zenith-star'-side of the nautic
    triangle
    can be described by the radar range divided by the earths radius.
    For lager elevation angles, this side
    would have to be reduced.

    Parameters
    ----------
    r : array
        array of ranges [km]
    az : array
        array of azimuth angles containing values between 0° and 360°.
        These are assumed to start with 0° pointing north and counted positive
        clockwise!
    sitecoords : a sequence of two floats
        the lat / lon coordinates of the radar location
    re : float
        earth's radius [km]

    Returns
    -------
    lat, lon : tuple of arrays
        two arrays containing the spherical latitude and longitude coordinates

    Notes
    -----
    Be aware that the coordinates returned by this function are valid for
    a sphere. When using them in GIS make sure to distinguish that from
    the usually assumed WGS coordinate systems where the coordinates are based
    on a more complex ellipsoid.

    Examples
    --------

    A few standard directions (North, South, North, East, South, West) with
    different distances (amounting to roughly 1°) from a site
    located at 48°N 9°E

    >>> r  = np.array([0.,   0., 111., 111., 111., 111.,])
    >>> az = np.array([0., 180.,   0.,  90., 180., 270.,])
    >>> csite = (48.0, 9.0)
    >>> lat1, lon1= __pol2latlon(r, az, csite)
    >>> for x, y in zip(lat1, lon1):
    ...     print '{0:6.2f}, {1:6.2f}'.format(x, y)
     48.00,   9.00
     48.00,   9.00
     49.00,   9.00
     47.99,  10.49
     47.00,   9.00
     47.99,   7.51

    The coordinates of the east and west directions won't come to lie on the
    latitude of the site because doesn't travel along the latitude circle but
    along a great circle.


    """

    #phi = 48.58611111 * pi/180.  # drs:  51.12527778 ; fbg: 47.87444444 ; tur: 48.58611111 ; muc: 48.3372222
    #lon = 9.783888889 * pi/180.  # drs:  13.76972222 ; fbg: 8.005 ; tur: 9.783888889 ; muc: 11.61277778
    phi = np.deg2rad(sitecoords[0])
    lam = np.deg2rad(sitecoords[1])

    a   = np.deg2rad(-(180. + az))
    h   =  0.5*pi - r/re

    delta, tau = hor2aeq(a, h, phi)
    latc = np.rad2deg(delta)
    lonc = np.rad2deg(lam + tau)

    return latc, lonc


<<<<<<< HEAD
def __pol2latlon(rng, az, sitecoords, re=6370.04):
    """Alternative implementation using spherical geometry only.

    apparently it produces the same results as polar2latlon.
    I wrote it because I suddenly doubted that the assumptions of the nautic
    triangle were wrong. I leave it here, in case someone might find it useful.

    Examples
    --------

    A few standard directions (North, South, North, East, South, West) with
    different distances (amounting to roughly 1°) from a site
    located at 48°N 9°E

    >>> r  = np.array([0.,   0., 111., 111., 111., 111.,])
    >>> az = np.array([0., 180.,   0.,  90., 180., 270.,])
    >>> csite = (48.0, 9.0)
    >>> lat1, lon1= __pol2latlon(r, az, csite)
    >>> for x, y in zip(lat1, lon1):
    ...     print '{0:6.2f}, {1:6.2f}'.format(x, y)
     48.00,   9.00
     48.00,   9.00
     49.00,   9.00
     47.99,  10.49
     47.00,   9.00
     47.99,   7.51

    The coordinates of the east and west directions won't come to lie on the
    latitude of the site because doesn't travel along the latitude circle but
    along a great circle.

    """
    phia = sitecoords[0]
    thea = sitecoords[1]

    l = np.deg2rad(90.-phia)
    r = rng/re

    easterly = az<=180.
    westerly = ~easterly
    a = np.deg2rad(np.where(easterly,az,az-180.))

    m = np.arccos(np.cos(r)*np.cos(l) + np.sin(r)*np.sin(l)*np.cos(a))
    g = np.arcsin((np.sin(r)*np.sin(a))/(np.sin(m)))

    return 90.-np.rad2deg(m), thea+np.rad2deg(np.where(easterly,g,-g))


def centroid2polyvert(centroid, delta):
    """Calculates the 2-D Polygon vertices necessary to form a rectangular
    Polygon around the centroid's coordinates.

    The vertices order will be clockwise, as this is the convention used
    by ESRI's shapefile format for a polygon.

    Parameters
    ----------
    centroid : array_like
               list of 2-D coordinates of the center point of the rectangle
    delta :    scalar or array
               symmetric distances of the vertices from the centroid in each
               direction. If `delta` is scalar, it is assumed to apply to
               both dimensions.

    Returns
    -------
    vertices : array
               an array with 5 vertices per centroid.

    Notes
    -----
    The function can currently only deal with 2-D data (If you come up with a
    higher dimensional version of 'clockwise' you're welcome to add it).
    The data is then assumed to be organized within the `centroid` array with
    the last dimension being the 2-D coordinates of each point.

    Examples
    --------

    >>> centroid2polyvert([0., 1.], [0.5, 1.5])
    array([[-0.5, -0.5],
           [-0.5,  2.5],
           [ 0.5,  2.5],
           [ 0.5, -0.5],
           [-0.5, -0.5]])
    >>> centroid2polyvert(np.arange(4).reshape((2,2)), 0.5)
    array([[[-0.5,  0.5],
            [-0.5,  1.5],
            [ 0.5,  1.5],
            [ 0.5,  0.5],
            [-0.5,  0.5]],
    <BLANKLINE>
           [[ 1.5,  2.5],
            [ 1.5,  3.5],
            [ 2.5,  3.5],
            [ 2.5,  2.5],
            [ 1.5,  2.5]]])

    """
    cent = np.asanyarray(centroid)
    assert cent.shape[-1] == 2
    dshape = [1]*cent.ndim
    dshape.insert(-1, 5)
    dshape[-1] = 2

    d = np.array([[-1.,-1.],
                  [-1.,1.],
                  [1., 1.],
                  [1.,-1.],
                  [-1.,-1.]]).reshape(tuple(dshape))

    return np.asanyarray(centroid)[...,None,:] + d * np.asanyarray(delta)


def _doctest_():
    import doctest
    print 'doctesting'
    doctest.testmod()
    print 'finished'
=======
def project(latc, lonc, projstr):
    """
    Convert from latitude,longitude (based on WGS84)
    to coordinates in map projection

    This mainly serves as a convenience function to use proj.4 via pyproj.
    For proj.4 documentation visit http://proj.maptools.org. For pyproj
    documentation visit http://code.google.com/p/pyproj. See
    http://www.remotesensing.org/geotiff/proj_list for examples of  key/value
    pairs defining different map projections.

    The main challenge is to formulate an appropriate proj.4 projection string
    for the target projection. Examples are given in the parameters section.

    Parameters
    ----------
    latc : array of floats
        latitude coordinates based on WGS84
    lonc : array of floats
        longitude coordinates based on WGS84
    projstr : string
        proj.4 projection string

    Examples
    --------
    Gauss-Krueger Zone 2:
        "+proj=tmerc +lat_0=0 +lon_0=6 +k=1 +x_0=2500000 +y_0=0 +ellps=bessel
        +towgs84=598.1,73.7,418.2,0.202,0.045,-2.455,6.7 +units=m +no_defs"

    Gauss-Krueger Zone 3:
        "+proj=tmerc +lat_0=0 +lon_0=9 +k=1 +x_0=3500000 +y_0=0 +ellps=bessel
        +towgs84=598.1,73.7,418.2,0.202,0.045,-2.455,6.7 +units=m +no_defs"

    >>> import wradlib.georef as georef
    >>> gk3 = '''
    >>> +proj=tmerc +lat_0=0 +lon_0=9 +k=1 +x_0=3500000 +y_0=0 +ellps=bessel
    >>> +towgs84=598.1,73.7,418.2,0.202,0.045,-2.455,6.7 +units=m +no_defs
    >>> '''
    >>> latc = [54.5, 55.5]
    >>> lonc = [9.5, 9.8]
    >>> gk3_coords = georef.project(latc, lonc, gk3)

    """
    myproj = proj.Proj(projstr)
    mapcoords = myproj(lonc, latc)
    return mapcoords



>>>>>>> 7582f833


if __name__ == '__main__':
    print 'wradlib: Calling module <georef> as main...'
<<<<<<< HEAD
    _doctest_()

=======
##    r = np.array([0.,0.,10.,10.,10.,10.,])
##    az = np.array([0.,180.,0.,90.,180.,270.,])
##    csite = (48.0, 9.0)
##    print polar2latlon(r, az, csite)

    latlon = np.genfromtxt('E:/test/georeftest/latlon.txt', names=True)
    projected = project(projstr="", latc=latlon['y'], lonc=latlon['x'])
    f = open('E:/test/georeftest/projected.txt', 'w')
    f.write('x\ty\n')
    np.savetxt(f, np.transpose(projected), delimiter='\t', fmt='%.2f')
    f.close()


>>>>>>> 7582f833
<|MERGE_RESOLUTION|>--- conflicted
+++ resolved
@@ -1,336 +1,168 @@
-# -*- coding: UTF-8 -*-
-#-------------------------------------------------------------------------------
-# Name:        georef
-# Purpose:
-#
-# Authors:     Maik Heistermann, Stephan Jacobi and Thomas Pfaff
-#
-# Created:     26.10.2011
-# Copyright:   (c) Maik Heistermann, Stephan Jacobi and Thomas Pfaff 2011
-# Licence:     The MIT License
-#-------------------------------------------------------------------------------
-#!/usr/bin/env python
-
-"""
-Georeferencing
-^^^^^^^^^^^^^^
-
-.. autosummary::
-   :nosignatures:
-   :toctree: generated/
-
-   polar2latlon
-   project
-
-"""
-
-##* Seitenlänge Zenit - Himmelsnordpol: 90°-phi
-##* Seitenlänge Himmelsnordpol - Gestirn: 90°-delta
-##* Seitenlänge Zenit - Gestirn: 90°-h
-##* Winkel Himmelsnordpol - Zenit - Gestirn: 180°-a
-##* Winkel Zenit - Himmelsnordpol - Gestirn: tau
-
-## alpha - rektaszension
-## delta - deklination
-## theta - sternzeit
-## tau = theta - alpha - stundenwinkel
-## a - azimuth (von süden aus gezählt)
-## h - Höhe über Horizont
-
-from numpy import sin, cos, arcsin, pi
-import numpy as np
-import pyproj as proj
-
-
-def hor2aeq(a, h, phi):
-    """"""
-    delta = arcsin(-cos(h)*cos(a)*cos(phi) + sin(h)*sin(phi))
-    tau = arcsin(cos(h)*sin(a)/cos(delta))
-    return delta, tau
-
-
-def aeq2hor(tau, delta, phi):
-    """"""
-    h = arcsin(cos(delta)*cos(tau)*cos(phi) + sin(delta)*sin(phi))
-    a = arcsin(cos(delta)*sin(tau)/cos(h))
-
-
-def polar2latlon(r, az, sitecoords, re=6370.04):
-    """Transforms polar coordinates (of a PPI) to latitude/longitude \
-    coordinates.
-
-    This function assumes that the transformation from the polar radar
-    coordinate system to the earth's spherical coordinate system may be done
-    in the same way as astronomical observations are transformed from the
-    horizon's coordinate system to the equatorial coordinate system.
-
-    The conversion formulas used were taken from
-    http://de.wikipedia.org/wiki/Nautisches_Dreieck [accessed 2001-11-02] and
-    are
-    only valid as long as the radar's elevation angle is small, as one main
-    assumption of this method is, that the 'zenith-star'-side of the nautic
-    triangle
-    can be described by the radar range divided by the earths radius.
-    For lager elevation angles, this side
-    would have to be reduced.
-
-    Parameters
-    ----------
-    r : array
-        array of ranges [km]
-    az : array
-        array of azimuth angles containing values between 0° and 360°.
-        These are assumed to start with 0° pointing north and counted positive
-        clockwise!
-    sitecoords : a sequence of two floats
-        the lat / lon coordinates of the radar location
-    re : float
-        earth's radius [km]
-
-    Returns
-    -------
-    lat, lon : tuple of arrays
-        two arrays containing the spherical latitude and longitude coordinates
-
-    Notes
-    -----
-    Be aware that the coordinates returned by this function are valid for
-    a sphere. When using them in GIS make sure to distinguish that from
-    the usually assumed WGS coordinate systems where the coordinates are based
-    on a more complex ellipsoid.
-
-    Examples
-    --------
-
-    A few standard directions (North, South, North, East, South, West) with
-    different distances (amounting to roughly 1°) from a site
-    located at 48°N 9°E
-
-    >>> r  = np.array([0.,   0., 111., 111., 111., 111.,])
-    >>> az = np.array([0., 180.,   0.,  90., 180., 270.,])
-    >>> csite = (48.0, 9.0)
-    >>> lat1, lon1= __pol2latlon(r, az, csite)
-    >>> for x, y in zip(lat1, lon1):
-    ...     print '{0:6.2f}, {1:6.2f}'.format(x, y)
-     48.00,   9.00
-     48.00,   9.00
-     49.00,   9.00
-     47.99,  10.49
-     47.00,   9.00
-     47.99,   7.51
-
-    The coordinates of the east and west directions won't come to lie on the
-    latitude of the site because doesn't travel along the latitude circle but
-    along a great circle.
-
-
-    """
-
-    #phi = 48.58611111 * pi/180.  # drs:  51.12527778 ; fbg: 47.87444444 ; tur: 48.58611111 ; muc: 48.3372222
-    #lon = 9.783888889 * pi/180.  # drs:  13.76972222 ; fbg: 8.005 ; tur: 9.783888889 ; muc: 11.61277778
-    phi = np.deg2rad(sitecoords[0])
-    lam = np.deg2rad(sitecoords[1])
-
-    a   = np.deg2rad(-(180. + az))
-    h   =  0.5*pi - r/re
-
-    delta, tau = hor2aeq(a, h, phi)
-    latc = np.rad2deg(delta)
-    lonc = np.rad2deg(lam + tau)
-
-    return latc, lonc
-
-
-<<<<<<< HEAD
-def __pol2latlon(rng, az, sitecoords, re=6370.04):
-    """Alternative implementation using spherical geometry only.
-
-    apparently it produces the same results as polar2latlon.
-    I wrote it because I suddenly doubted that the assumptions of the nautic
-    triangle were wrong. I leave it here, in case someone might find it useful.
-
-    Examples
-    --------
-
-    A few standard directions (North, South, North, East, South, West) with
-    different distances (amounting to roughly 1°) from a site
-    located at 48°N 9°E
-
-    >>> r  = np.array([0.,   0., 111., 111., 111., 111.,])
-    >>> az = np.array([0., 180.,   0.,  90., 180., 270.,])
-    >>> csite = (48.0, 9.0)
-    >>> lat1, lon1= __pol2latlon(r, az, csite)
-    >>> for x, y in zip(lat1, lon1):
-    ...     print '{0:6.2f}, {1:6.2f}'.format(x, y)
-     48.00,   9.00
-     48.00,   9.00
-     49.00,   9.00
-     47.99,  10.49
-     47.00,   9.00
-     47.99,   7.51
-
-    The coordinates of the east and west directions won't come to lie on the
-    latitude of the site because doesn't travel along the latitude circle but
-    along a great circle.
-
-    """
-    phia = sitecoords[0]
-    thea = sitecoords[1]
-
-    l = np.deg2rad(90.-phia)
-    r = rng/re
-
-    easterly = az<=180.
-    westerly = ~easterly
-    a = np.deg2rad(np.where(easterly,az,az-180.))
-
-    m = np.arccos(np.cos(r)*np.cos(l) + np.sin(r)*np.sin(l)*np.cos(a))
-    g = np.arcsin((np.sin(r)*np.sin(a))/(np.sin(m)))
-
-    return 90.-np.rad2deg(m), thea+np.rad2deg(np.where(easterly,g,-g))
-
-
-def centroid2polyvert(centroid, delta):
-    """Calculates the 2-D Polygon vertices necessary to form a rectangular
-    Polygon around the centroid's coordinates.
-
-    The vertices order will be clockwise, as this is the convention used
-    by ESRI's shapefile format for a polygon.
-
-    Parameters
-    ----------
-    centroid : array_like
-               list of 2-D coordinates of the center point of the rectangle
-    delta :    scalar or array
-               symmetric distances of the vertices from the centroid in each
-               direction. If `delta` is scalar, it is assumed to apply to
-               both dimensions.
-
-    Returns
-    -------
-    vertices : array
-               an array with 5 vertices per centroid.
-
-    Notes
-    -----
-    The function can currently only deal with 2-D data (If you come up with a
-    higher dimensional version of 'clockwise' you're welcome to add it).
-    The data is then assumed to be organized within the `centroid` array with
-    the last dimension being the 2-D coordinates of each point.
-
-    Examples
-    --------
-
-    >>> centroid2polyvert([0., 1.], [0.5, 1.5])
-    array([[-0.5, -0.5],
-           [-0.5,  2.5],
-           [ 0.5,  2.5],
-           [ 0.5, -0.5],
-           [-0.5, -0.5]])
-    >>> centroid2polyvert(np.arange(4).reshape((2,2)), 0.5)
-    array([[[-0.5,  0.5],
-            [-0.5,  1.5],
-            [ 0.5,  1.5],
-            [ 0.5,  0.5],
-            [-0.5,  0.5]],
-    <BLANKLINE>
-           [[ 1.5,  2.5],
-            [ 1.5,  3.5],
-            [ 2.5,  3.5],
-            [ 2.5,  2.5],
-            [ 1.5,  2.5]]])
-
-    """
-    cent = np.asanyarray(centroid)
-    assert cent.shape[-1] == 2
-    dshape = [1]*cent.ndim
-    dshape.insert(-1, 5)
-    dshape[-1] = 2
-
-    d = np.array([[-1.,-1.],
-                  [-1.,1.],
-                  [1., 1.],
-                  [1.,-1.],
-                  [-1.,-1.]]).reshape(tuple(dshape))
-
-    return np.asanyarray(centroid)[...,None,:] + d * np.asanyarray(delta)
-
-
-def _doctest_():
-    import doctest
-    print 'doctesting'
-    doctest.testmod()
-    print 'finished'
-=======
-def project(latc, lonc, projstr):
-    """
-    Convert from latitude,longitude (based on WGS84)
-    to coordinates in map projection
-
-    This mainly serves as a convenience function to use proj.4 via pyproj.
-    For proj.4 documentation visit http://proj.maptools.org. For pyproj
-    documentation visit http://code.google.com/p/pyproj. See
-    http://www.remotesensing.org/geotiff/proj_list for examples of  key/value
-    pairs defining different map projections.
-
-    The main challenge is to formulate an appropriate proj.4 projection string
-    for the target projection. Examples are given in the parameters section.
-
-    Parameters
-    ----------
-    latc : array of floats
-        latitude coordinates based on WGS84
-    lonc : array of floats
-        longitude coordinates based on WGS84
-    projstr : string
-        proj.4 projection string
-
-    Examples
-    --------
-    Gauss-Krueger Zone 2:
-        "+proj=tmerc +lat_0=0 +lon_0=6 +k=1 +x_0=2500000 +y_0=0 +ellps=bessel
-        +towgs84=598.1,73.7,418.2,0.202,0.045,-2.455,6.7 +units=m +no_defs"
-
-    Gauss-Krueger Zone 3:
-        "+proj=tmerc +lat_0=0 +lon_0=9 +k=1 +x_0=3500000 +y_0=0 +ellps=bessel
-        +towgs84=598.1,73.7,418.2,0.202,0.045,-2.455,6.7 +units=m +no_defs"
-
-    >>> import wradlib.georef as georef
-    >>> gk3 = '''
-    >>> +proj=tmerc +lat_0=0 +lon_0=9 +k=1 +x_0=3500000 +y_0=0 +ellps=bessel
-    >>> +towgs84=598.1,73.7,418.2,0.202,0.045,-2.455,6.7 +units=m +no_defs
-    >>> '''
-    >>> latc = [54.5, 55.5]
-    >>> lonc = [9.5, 9.8]
-    >>> gk3_coords = georef.project(latc, lonc, gk3)
-
-    """
-    myproj = proj.Proj(projstr)
-    mapcoords = myproj(lonc, latc)
-    return mapcoords
-
-
-
->>>>>>> 7582f833
-
-
-if __name__ == '__main__':
-    print 'wradlib: Calling module <georef> as main...'
-<<<<<<< HEAD
-    _doctest_()
-
-=======
-##    r = np.array([0.,0.,10.,10.,10.,10.,])
-##    az = np.array([0.,180.,0.,90.,180.,270.,])
-##    csite = (48.0, 9.0)
-##    print polar2latlon(r, az, csite)
-
-    latlon = np.genfromtxt('E:/test/georeftest/latlon.txt', names=True)
-    projected = project(projstr="", latc=latlon['y'], lonc=latlon['x'])
-    f = open('E:/test/georeftest/projected.txt', 'w')
-    f.write('x\ty\n')
-    np.savetxt(f, np.transpose(projected), delimiter='\t', fmt='%.2f')
-    f.close()
-
-
->>>>>>> 7582f833
+# -*- coding: UTF-8 -*-
+#-------------------------------------------------------------------------------
+# Name:        georef
+# Purpose:
+#
+# Authors:     Maik Heistermann, Stephan Jacobi and Thomas Pfaff
+#
+# Created:     26.10.2011
+# Copyright:   (c) Maik Heistermann, Stephan Jacobi and Thomas Pfaff 2011
+# Licence:     The MIT License
+#-------------------------------------------------------------------------------
+#!/usr/bin/env python
+
+"""
+Georeferencing
+^^^^^^^^^^^^^^
+
+.. autosummary::
+   :nosignatures:
+   :toctree: generated/
+
+   polar2latlon
+   project
+
+"""
+
+##* Seitenlänge Zenit - Himmelsnordpol: 90°-phi
+##* Seitenlänge Himmelsnordpol - Gestirn: 90°-delta
+##* Seitenlänge Zenit - Gestirn: 90°-h
+##* Winkel Himmelsnordpol - Zenit - Gestirn: 180°-a
+##* Winkel Zenit - Himmelsnordpol - Gestirn: tau
+
+## alpha - rektaszension
+## delta - deklination
+## theta - sternzeit
+## tau = theta - alpha - stundenwinkel
+## a - azimuth (von süden aus gezählt)
+## h - Höhe über Horizont
+
+from numpy import sin, cos, arcsin, pi
+import numpy as np
+import pyproj as proj
+
+
+def hor2aeq(a, h, phi):
+    """"""
+    delta = arcsin(-cos(h)*cos(a)*cos(phi) + sin(h)*sin(phi))
+    tau = arcsin(cos(h)*sin(a)/cos(delta))
+    return delta, tau
+
+
+def aeq2hor(tau, delta, phi):
+    """"""
+    h = arcsin(cos(delta)*cos(tau)*cos(phi) + sin(delta)*sin(phi))
+    a = arcsin(cos(delta)*sin(tau)/cos(h))
+
+
+def polar2latlon(r, az, sitecoords, re=6370.04):
+    """Transforms polar coordinates (of a PPI) to latitude/longitude \
+    coordinates.
+
+    Parameters
+    ----------
+    r : array
+        array of ranges [km]
+    az : array
+        array of azimuth angles containing values between 0° and 360°.
+        These are assumed to start with 0° pointing north and counted positive
+        clockwise!
+    sitecoords : a sequence of two floats
+        the lat / lon coordinates of the radar location
+    re : float
+        earth's radius [km]
+
+    Returns
+    -------
+    lat, lon : tuple of arrays
+        two arrays containing the spherical latitude and longitude coordinates
+
+    Notes
+    -----
+    Be aware that the coordinates returned by this function are valid for
+    a sphere. When using them in GIS make sure to distinguish that from
+    the usually assumed WGS coordinate systems where the coordinates are based
+    on a more complex ellipsoid.
+
+    """
+
+    #phi = 48.58611111 * pi/180.  # drs:  51.12527778 ; fbg: 47.87444444 ; tur: 48.58611111 ; muc: 48.3372222
+    #lon = 9.783888889 * pi/180.  # drs:  13.76972222 ; fbg: 8.005 ; tur: 9.783888889 ; muc: 11.61277778
+    phi = np.deg2rad(sitecoords[0])
+    lam = np.deg2rad(sitecoords[1])
+
+    a   = np.deg2rad(-(180. + az))
+    h   =  0.5*pi - r/re
+
+    delta, tau = hor2aeq(a, h, phi)
+    latc = np.rad2deg(delta)
+    lonc = np.rad2deg(lam + tau)
+
+    return latc, lonc
+
+
+def project(latc, lonc, projstr):
+    """
+    Convert from latitude,longitude (based on WGS84)
+    to coordinates in map projection
+
+    This mainly serves as a convenience function to use proj.4 via pyproj.
+    For proj.4 documentation visit http://proj.maptools.org. For pyproj
+    documentation visit http://code.google.com/p/pyproj. See
+    http://www.remotesensing.org/geotiff/proj_list for examples of  key/value
+    pairs defining different map projections.
+
+    The main challenge is to formulate an appropriate proj.4 projection string
+    for the target projection. Examples are given in the parameters section.
+
+    Parameters
+    ----------
+    latc : array of floats
+        latitude coordinates based on WGS84
+    lonc : array of floats
+        longitude coordinates based on WGS84
+    projstr : string
+        proj.4 projection string
+
+    Examples
+    --------
+    Gauss-Krueger Zone 2:
+        "+proj=tmerc +lat_0=0 +lon_0=6 +k=1 +x_0=2500000 +y_0=0 +ellps=bessel
+        +towgs84=598.1,73.7,418.2,0.202,0.045,-2.455,6.7 +units=m +no_defs"
+
+    Gauss-Krueger Zone 3:
+        "+proj=tmerc +lat_0=0 +lon_0=9 +k=1 +x_0=3500000 +y_0=0 +ellps=bessel
+        +towgs84=598.1,73.7,418.2,0.202,0.045,-2.455,6.7 +units=m +no_defs"
+
+    >>> import wradlib.georef as georef
+    >>> gk3 = '''
+    >>> +proj=tmerc +lat_0=0 +lon_0=9 +k=1 +x_0=3500000 +y_0=0 +ellps=bessel
+    >>> +towgs84=598.1,73.7,418.2,0.202,0.045,-2.455,6.7 +units=m +no_defs
+    >>> '''
+    >>> latc = [54.5, 55.5]
+    >>> lonc = [9.5, 9.8]
+    >>> gk3_coords = georef.project(latc, lonc, gk3)
+
+    """
+    myproj = proj.Proj(projstr)
+    mapcoords = myproj(lonc, latc)
+    return mapcoords
+
+
+
+
+
+if __name__ == '__main__':
+    print 'wradlib: Calling module <georef> as main...'
+##    r = np.array([0.,0.,10.,10.,10.,10.,])
+##    az = np.array([0.,180.,0.,90.,180.,270.,])
+##    csite = (48.0, 9.0)
+##    print polar2latlon(r, az, csite)
+
+    latlon = np.genfromtxt('E:/test/georeftest/latlon.txt', names=True)
+    projected = project(projstr="", latc=latlon['y'], lonc=latlon['x'])
+    f = open('E:/test/georeftest/projected.txt', 'w')
+    f.write('x\ty\n')
+    np.savetxt(f, np.transpose(projected), delimiter='\t', fmt='%.2f')
+    f.close()
+